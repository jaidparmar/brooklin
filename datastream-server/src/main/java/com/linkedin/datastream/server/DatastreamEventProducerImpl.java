package com.linkedin.datastream.server;

import com.linkedin.datastream.common.DatastreamException;
import com.linkedin.datastream.common.PollUtils;
import com.linkedin.datastream.common.VerifiableProperties;
import com.linkedin.datastream.server.providers.CheckpointProvider;
<<<<<<< HEAD
import com.linkedin.datastream.server.providers.SchemaRegistryProvider;

import org.apache.avro.Schema;
=======
import com.linkedin.datastream.server.api.transport.TransportException;
import com.linkedin.datastream.server.api.transport.TransportProvider;

>>>>>>> 55043f89
import org.apache.commons.lang.Validate;
import org.slf4j.Logger;
import org.slf4j.LoggerFactory;

import java.util.ArrayList;
import java.util.List;
import java.util.Map;
import java.util.HashMap;
import java.util.Properties;
import java.util.concurrent.ScheduledExecutorService;
import java.util.concurrent.ScheduledThreadPoolExecutor;
import java.util.concurrent.TimeUnit;

/**
 * DatastreamEventProducerImpl is the default implementation of {@link DatastreamEventProducer}.
 * It allows connectors to send events to the transport and handles save/restore checkpoints
 * automatically if {@link DatastreamEventProducer.CheckpointPolicy#DATASTREAM} is specified.
 * Otherwise, it exposes the safe checkpoints which are guaranteed to have been flushed.
 */
public class DatastreamEventProducerImpl implements DatastreamEventProducer {
  private static final Logger LOG = LoggerFactory.getLogger(DatastreamEventProducerImpl.class);

  public static final String CHECKPOINT_PERIOD_MS = "checkpointPeriodMs";
  public static final Integer DEFAULT_CHECKPOINT_PERIOD_MS = 1000;
  public static final Integer SHUTDOWN_POLL_MS = 1000;
  public static final Integer SHUTDOWN_POLL_PERIOD_MS = 50;

  // List of tasks the producer is responsible for
  private final List<DatastreamTask> _tasks;

  private final TransportProvider _transportProvider;
  private final SchemaRegistryProvider _schemaRegistryProvider;
  private final CheckpointProvider _checkpointProvider;
  private final CheckpointPolicy _checkpointPolicy;

  // This stores the latest "dirty" checkpoints that we received
  // from send() call but haven't been flushed on the transport.
  private final Map<DatastreamTask, String> _latestCheckpoints;

  // This stores the checkpoints that have been recently flushed such that
  // are safe to be committed to the source consumption tracking system.
  private Map<DatastreamTask, String> _safeCheckpoints;

  // Helper for periodical flush/checkpoint operations
  private final CheckpointHandler _checkpointHandler;

  private volatile boolean _pendingCheckpoint = false;
  private volatile boolean _shutdownRequested = false;

  /**
   * Flush transport periodically and save checkpoints.
   * Default period is 1 second.
   */
  class CheckpointHandler implements Runnable {

    private final Long _periodMs;
    private final String _taskDesc;
    private final ScheduledExecutorService _executor;

    public CheckpointHandler(Properties config) {
      VerifiableProperties props = new VerifiableProperties(config);
      _periodMs = props.getLong(CHECKPOINT_PERIOD_MS, DEFAULT_CHECKPOINT_PERIOD_MS);

      // Create a string representation of all the tasks for logging
      List<String> tasks = new ArrayList<>(_tasks.size());
      _tasks.forEach(task -> tasks.add(task.toString()));
      _taskDesc = "[" + String.join(",", tasks) + "]";

      _executor = new ScheduledThreadPoolExecutor(1);
      _executor.scheduleAtFixedRate(this, 0, _periodMs, TimeUnit.MILLISECONDS);
    }

    public void shutdown() {
      LOG.info(String.format("Shutdown requested, tasks = [%s].", _taskDesc));

      _shutdownRequested = true;

      // Initial shutdown and interrupt the thread
      // run() takes care of final flush.
      _executor.shutdownNow();

      // Poll for 1 second for the thread to actually exit
      PollUtils.poll(() -> _executor.isTerminated(), SHUTDOWN_POLL_MS, SHUTDOWN_POLL_PERIOD_MS);

      LOG.info(String.format("Shutdown finished, tasks = [%s].", _taskDesc));
    }

    /**
     * Trigger a flush on the underlying transport
     * and save the checkpoints after completion
     */
    private void flushAndMakeCheckpoints() throws DatastreamException {
      synchronized (DatastreamEventProducerImpl.this)
      {
        if (!_pendingCheckpoint) {
          return;
        }

        try {
          LOG.info(String.format("Flush started, tasks = [%s].", _taskDesc));

          _transportProvider.flush();

          LOG.info("Flush ended.");
        } catch (Throwable t) {
          throw new DatastreamException(String.format("Flush failed, tasks = [%s].", _taskDesc), t);
        }

        if (_checkpointPolicy == CheckpointPolicy.DATASTREAM) {
          try {
            LOG.info(String.format("Checkpoint commit started, tasks = [%s].", _taskDesc));

            _checkpointProvider.commit(_latestCheckpoints);

            LOG.info("Commit ended.");
          } catch (Throwable t) {
            throw new DatastreamException(String.format("Checkpoint commit failed, tasks = [%s].", _taskDesc), t);
          }
        }

        // Current checkpoints become safe after flush
        _safeCheckpoints.putAll(_latestCheckpoints);

        _pendingCheckpoint = false;

        LOG.debug("Safe checkpoints: " + _latestCheckpoints);
      }
    }

    @Override
    public void run() {
      if (_shutdownRequested) {
        return;
      }

      try {
        flushAndMakeCheckpoints();
        LOG.info(String.format("Checkpoint handler exited, tasks = [%s].", _taskDesc));
      } catch (Throwable t){
        // Since have have handled all exceptions here, there would be no exceptions leaked
        // to the executor, which will reschedules as usual so no explicit retry is needed.
        LOG.error(String.format("Checkpoint failed, will retry after %d ms, reason = %s", _periodMs, t.getMessage()), t);
      }
    }
  }

  /**
   * Construct a DatastreamEventProducerImpl instance.
   * @param tasks list of tasks which have the same destination
   * @param transportProvider event transport
   * @param checkpointProvider checkpoint store
   * @param config global config
   */
  public DatastreamEventProducerImpl(List<DatastreamTask> tasks,
                                     TransportProvider transportProvider,
                                     SchemaRegistryProvider schemaRegistryProvider,
                                     CheckpointProvider checkpointProvider,
                                     Properties config) {
    Validate.notNull(tasks, "null tasks");
    Validate.notNull(transportProvider, "null transport provider");
    Validate.notNull(checkpointProvider, "null checkpoint provider");
    Validate.notNull(schemaRegistryProvider, "null schemaRegistry provider");
    Validate.notNull(config, "null config");
    Validate.notEmpty(tasks, "empty task list");

    // Verify all tasks have the same source
    DatastreamTask task0 = tasks.get(0);
    for (DatastreamTask task: tasks) {
      task.getDatastreamDestination().equals(task0.getDatastreamSource());
    }

    _tasks = tasks;
    _transportProvider = transportProvider;
    _schemaRegistryProvider = schemaRegistryProvider;
    _checkpointProvider = checkpointProvider;

    // TODO: always do checkpoint for now
    _checkpointPolicy = CheckpointPolicy.DATASTREAM;

    _checkpointHandler = new CheckpointHandler(config);

    // For DATASTREAM checkpoint policy, load initial checkpoints
    if (_checkpointPolicy == CheckpointPolicy.DATASTREAM) {
      _safeCheckpoints = _checkpointProvider.getCommitted(_tasks);
    }

    // If there is no initial checkpoints or CUSTOM policy, create empty checkpoints.
    if (_safeCheckpoints == null) {
      _safeCheckpoints = new HashMap<>();
    }

    // Starts off empty (no new checkpoints)
    _latestCheckpoints = new HashMap<>();
  }

  private void validateEventRecord(DatastreamEventRecord record) {
    Validate.notNull(record, "null event record.");
    Validate.notNull(record.getEvent(), "null event payload.");
    Validate.notNull(record.getDatastreamTask(), "null event task.");
    Validate.notNull(record.getCheckpoint(), "null event checkpoint.");
    Validate.notEmpty(record.getDestination(), "invalid event destination.");
  }

  /**
   * Send the event onto the underlying transport.
   *
   * @param record DatastreamEvent envelope
   */
  @Override
  public synchronized void send(DatastreamEventRecord record)
      throws TransportException {
    // Prevent sending if we have been shutdown
    if (_shutdownRequested) {
      return;
    }

    validateEventRecord(record);

    // Send the event to transport
    _transportProvider.send(record);

    // Update the checkpoint for the destination/partition
    _latestCheckpoints.put(record.getDatastreamTask(), record.getCheckpoint());

    // Dirty the flag
    _pendingCheckpoint = true;
  }

  /**
   * Register the schema in schema registry. If the schema already exists in the registry
   * Just return the schema Id of the existing
   * @param schema Schema that needs to be registered.
   * @return
   *   SchemaId of the registered schema.
   */
  @Override
  public String registerSchema(Schema schema) {
    return _schemaRegistryProvider.registerSchema(schema);
  }

  @Override
  public synchronized Map<DatastreamTask, String> getSafeCheckpoints() {
    return _safeCheckpoints;
  }

  @Override
  public void shutdown() {
    _shutdownRequested = true;
    _checkpointHandler.shutdown();
  }
}<|MERGE_RESOLUTION|>--- conflicted
+++ resolved
@@ -3,16 +3,13 @@
 import com.linkedin.datastream.common.DatastreamException;
 import com.linkedin.datastream.common.PollUtils;
 import com.linkedin.datastream.common.VerifiableProperties;
-import com.linkedin.datastream.server.providers.CheckpointProvider;
-<<<<<<< HEAD
-import com.linkedin.datastream.server.providers.SchemaRegistryProvider;
-
-import org.apache.avro.Schema;
-=======
+import com.linkedin.datastream.server.api.schemaregistry.SchemaRegistryException;
+import com.linkedin.datastream.server.api.schemaregistry.SchemaRegistryProvider;
 import com.linkedin.datastream.server.api.transport.TransportException;
 import com.linkedin.datastream.server.api.transport.TransportProvider;
-
->>>>>>> 55043f89
+import com.linkedin.datastream.server.providers.CheckpointProvider;
+
+import org.apache.avro.Schema;
 import org.apache.commons.lang.Validate;
 import org.slf4j.Logger;
 import org.slf4j.LoggerFactory;
@@ -174,7 +171,6 @@
     Validate.notNull(tasks, "null tasks");
     Validate.notNull(transportProvider, "null transport provider");
     Validate.notNull(checkpointProvider, "null checkpoint provider");
-    Validate.notNull(schemaRegistryProvider, "null schemaRegistry provider");
     Validate.notNull(config, "null config");
     Validate.notEmpty(tasks, "empty task list");
 
@@ -249,8 +245,13 @@
    *   SchemaId of the registered schema.
    */
   @Override
-  public String registerSchema(Schema schema) {
-    return _schemaRegistryProvider.registerSchema(schema);
+  public String registerSchema(Schema schema)
+      throws SchemaRegistryException {
+    if(_schemaRegistryProvider != null) {
+      return _schemaRegistryProvider.registerSchema(schema);
+    } else {
+      throw new RuntimeException("SchemaRegistryProvider is not configured, So registerSchema is not supported");
+    }
   }
 
   @Override
